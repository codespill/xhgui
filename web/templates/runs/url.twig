{% extends 'layout/base.twig' %}
{% import 'macros/helpers.twig' as helpers %}

{% block content %}
<h1>Runs for {{ url }} (simplified)</h1>

<div class="row-fluid">
    <div id="time-line-graph" class="chart-container span6"></div>
    <div id="memory-line-graph" class="chart-container span6"></div>
</div>

<div class="row-fluid">
    <table class="table table-hover table-sort">
        <thead>
            <tr>
                <th>URL</th>
                <th>Time</th>
                <th class="right"><span class="tip" title="Wall time">wt</span></th>
                <th class="right"><span class="tip" title="CPU time">cpu</span></th>
                <th class="right"><span class="tip" title="Memory Usage">mu</span></th>
                <th class="right"><span class="tip" title="Peak Memory Usage">pmu</span></th>
            </tr>
        </thead>
        <tbody>
        {% for result in runs %}
        <tr>
            <td><a href="{{ url('/url.php', {'url': result.meta.url}) }}">{{ result.meta.url }}</a></td>
<<<<<<< HEAD
            <td><a href="{{ url('/run.php', {'id': result._id|trim }) }}">{{ result['meta']['SERVER']['REQUEST_TIME']|date(date_format) }}</a></td>
            <td class="right">{{ result.profile['main()']['wt'] |as_time }}</td>
            <td class="right">{{ result.profile['main()']['cpu'] |as_time }}</td>
            <td class="right">{{ result.profile['main()']['mu'] |as_bytes }}</td>
            <td class="right">{{ result.profile['main()']['pmu'] |as_bytes }}</td>
=======
            <td><a href="{{ url('/run.php', {'id': result.id|trim }) }}">{{ result.meta.SERVER.REQUEST_TIME|date(date_format) }}</a></td>
            <td class="right">{{ result.get('main()', 'wt') |as_time }}</td>
            <td class="right">{{ result.get('main()', 'cpu') |as_bytes }}</td>
            <td class="right">{{ result.get('main()', 'mu') |as_bytes }}</td>
            <td class="right">{{ result.get('main()', 'pmu') |as_bytes }}</td>
>>>>>>> 61d570db
        </tr>
        {% endfor %}
        </tbody>
    </table>
</div>
{{ helpers.pagination(url('/url.php', {'url': url}), page, total_pages) }}
{% endblock %}

{% block jsfoot %}
<script>
$(document).ready(function () {
    var graphData = {{ chart_data|json_encode|raw }};
    Xhgui.linegraph('#time-line-graph', graphData, {
        series: ['avg_wt', 'avg_cpu'],
        height: 300,
        xAxis: 'date',
        title: 'Time usage',
        legend: ['Wall time', 'CPU time'],
        postfix: ' \u00b5s',
    });
    Xhgui.linegraph('#memory-line-graph', graphData, {
        series: ['avg_mu', 'avg_pmu'],
        height: 300,
        xAxis: 'date',
        title: 'Memory usage',
        legend: ['Memory usage', 'Peak memory usage'],
        postfix: ' bytes'
    });
});
</script>
{% endblock %}<|MERGE_RESOLUTION|>--- conflicted
+++ resolved
@@ -25,19 +25,11 @@
         {% for result in runs %}
         <tr>
             <td><a href="{{ url('/url.php', {'url': result.meta.url}) }}">{{ result.meta.url }}</a></td>
-<<<<<<< HEAD
-            <td><a href="{{ url('/run.php', {'id': result._id|trim }) }}">{{ result['meta']['SERVER']['REQUEST_TIME']|date(date_format) }}</a></td>
-            <td class="right">{{ result.profile['main()']['wt'] |as_time }}</td>
-            <td class="right">{{ result.profile['main()']['cpu'] |as_time }}</td>
-            <td class="right">{{ result.profile['main()']['mu'] |as_bytes }}</td>
-            <td class="right">{{ result.profile['main()']['pmu'] |as_bytes }}</td>
-=======
             <td><a href="{{ url('/run.php', {'id': result.id|trim }) }}">{{ result.meta.SERVER.REQUEST_TIME|date(date_format) }}</a></td>
             <td class="right">{{ result.get('main()', 'wt') |as_time }}</td>
-            <td class="right">{{ result.get('main()', 'cpu') |as_bytes }}</td>
+            <td class="right">{{ result.get('main()', 'cpu') |as_time }}</td>
             <td class="right">{{ result.get('main()', 'mu') |as_bytes }}</td>
             <td class="right">{{ result.get('main()', 'pmu') |as_bytes }}</td>
->>>>>>> 61d570db
         </tr>
         {% endfor %}
         </tbody>
